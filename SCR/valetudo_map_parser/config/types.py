--- conflicted
+++ resolved
@@ -155,9 +155,7 @@
     @property
     def room_names(self) -> dict:
         """Return room names in format {'room_0_name': 'SegmentID: RoomName', ...}.
-
         Maximum of 16 rooms supported.
-<<<<<<< HEAD
         If no valid room data is available, returns DEFAULT_ROOMS_NAMES.
         """
         # If we have valid room data from the vacuum, process it
@@ -166,13 +164,6 @@
             room_idx = 0  # Separate counter for valid rooms
             for segment_id, room_data in self.vacuums_data.items():
                 if room_idx >= 16:  # Max 16 rooms supported
-=======
-        """
-        result = {}
-        if isinstance(self.vacuums_data, dict):
-            for idx, (segment_id, room_data) in enumerate(self.vacuums_data.items()):
-                if idx >= 16:  # Max 16 rooms supported
->>>>>>> 4f370b0d
                     break
                 # Room data should always be a dict (RoomProperty)
                 if isinstance(room_data, dict):
