"""
Collections of Drawing Utility
Drawable is part of the Image_Handler
used functions to draw the elements on the Numpy Array
that is actually our camera frame.
Version: v0.1.10
Refactored for clarity, consistency, and optimized parameter usage.
Optimized with NumPy and SciPy for better performance.
"""

from __future__ import annotations

import logging

import numpy as np
from PIL import Image, ImageDraw, ImageFont

from .color_utils import get_blended_color
from .colors import ColorsManagement
from .types import Color, NumpyArray, PilPNG, Point, Tuple, Union


_LOGGER = logging.getLogger(__name__)


class Drawable:
    """
    Collection of drawing utility functions for the image handlers.
    This class contains static methods to draw various elements on NumPy arrays (images).
    We can't use OpenCV because it is not supported by the Home Assistant OS.
    """

    ERROR_OUTLINE: Color = (0, 0, 0, 255)  # Red color for error messages
    ERROR_COLOR: Color = (
        255,
        0,
        0,
        191,
    )  # Red color with lower opacity for error outlines

    @staticmethod
    async def create_empty_image(
        width: int, height: int, background_color: Color
    ) -> NumpyArray:
        """Create the empty background image NumPy array.
        Background color is specified as an RGBA tuple."""
        return np.full((height, width, 4), background_color, dtype=np.uint8)

    @staticmethod
    async def from_json_to_image(
        layer: NumpyArray, pixels: Union[dict, list], pixel_size: int, color: Color
    ) -> NumpyArray:
        """Draw the layers (rooms) from the vacuum JSON data onto the image array."""
        image_array = layer
        # Extract alpha from color
        alpha = color[3] if len(color) == 4 else 255

        # Create the full color with alpha
        full_color = color if len(color) == 4 else (*color, 255)

        # Check if we need to blend colors (alpha < 255)
        need_blending = alpha < 255

        # Loop through pixels to find min and max coordinates
        for x, y, z in pixels:
            col = x * pixel_size
            row = y * pixel_size
            # Draw pixels as blocks
            for i in range(z):
                # Get the region to update
                region_slice = (
                    slice(row, row + pixel_size),
                    slice(col + i * pixel_size, col + (i + 1) * pixel_size),
                )

                if need_blending:
                    # Sample the center of the region for blending
                    center_y = row + pixel_size // 2
                    center_x = col + i * pixel_size + pixel_size // 2

                    # Only blend if coordinates are valid
                    if (
                        0 <= center_y < image_array.shape[0]
                        and 0 <= center_x < image_array.shape[1]
                    ):
                        # Get blended color
                        blended_color = ColorsManagement.sample_and_blend_color(
                            image_array, center_x, center_y, full_color
                        )
                        # Apply blended color to the region
                        image_array[region_slice] = blended_color
                    else:
                        # Use original color if out of bounds
                        image_array[region_slice] = full_color
                else:
                    # No blending needed, use direct assignment
                    image_array[region_slice] = full_color

        return image_array

    @staticmethod
    async def battery_charger(
        layers: NumpyArray, x: int, y: int, color: Color
    ) -> NumpyArray:
        """Draw the battery charger on the input layer with color blending."""
        # Check if coordinates are within bounds
        height, width = layers.shape[:2]
        if not (0 <= x < width and 0 <= y < height):
            return layers

        # Calculate charger dimensions
        charger_width = 10
        charger_height = 20
        start_row = max(0, y - charger_height // 2)
        end_row = min(height, start_row + charger_height)
        start_col = max(0, x - charger_width // 2)
        end_col = min(width, start_col + charger_width)

        # Skip if charger is completely outside the image
        if start_row >= end_row or start_col >= end_col:
            return layers

        # Extract alpha from color
        alpha = color[3] if len(color) == 4 else 255

        # Check if we need to blend colors (alpha < 255)
        if alpha < 255:
            # Sample the center of the charger for blending
            center_y = (start_row + end_row) // 2
            center_x = (start_col + end_col) // 2

            # Get blended color
            blended_color = ColorsManagement.sample_and_blend_color(
                layers, center_x, center_y, color
            )

            # Apply blended color
            layers[start_row:end_row, start_col:end_col] = blended_color
        else:
            # No blending needed, use direct assignment
            layers[start_row:end_row, start_col:end_col] = color

        return layers

    @staticmethod
    async def go_to_flag(
        layer: NumpyArray, center: Point, rotation_angle: int, flag_color: Color
    ) -> NumpyArray:
        """
        Draw a flag centered at specified coordinates on the input layer.
        It uses the rotation angle of the image to orient the flag.
        Includes color blending for better visual integration.
        """
        # Check if coordinates are within bounds
        height, width = layer.shape[:2]
        x, y = center
        if not (0 <= x < width and 0 <= y < height):
            return layer

        # Get blended colors for flag and pole
        flag_alpha = flag_color[3] if len(flag_color) == 4 else 255
        pole_color_base = [0, 0, 255]  # Blue for the pole
        pole_alpha = 255

        # Blend flag color if needed
        if flag_alpha < 255:
            flag_color = ColorsManagement.sample_and_blend_color(
                layer, x, y, flag_color
            )

        # Create pole color with alpha
        pole_color: Color = (
            pole_color_base[0],
            pole_color_base[1],
            pole_color_base[2],
            pole_alpha,
        )

        # Blend pole color if needed
        if pole_alpha < 255:
            pole_color = ColorsManagement.sample_and_blend_color(
                layer, x, y, pole_color
            )

        flag_size = 50
        pole_width = 6
        # Adjust flag coordinates based on rotation angle
        if rotation_angle == 90:
            x1 = center[0] + flag_size
            y1 = center[1] - (pole_width // 2)
            x2 = x1 - (flag_size // 4)
            y2 = y1 + (flag_size // 2)
            x3 = center[0] + (flag_size // 2)
            y3 = center[1] - (pole_width // 2)
            xp1, yp1 = center[0], center[1] - (pole_width // 2)
            xp2, yp2 = center[0] + flag_size, center[1] - (pole_width // 2)
        elif rotation_angle == 180:
            x1 = center[0]
            y1 = center[1] - (flag_size // 2)
            x2 = center[0] - (flag_size // 2)
            y2 = y1 + (flag_size // 4)
            x3, y3 = center[0], center[1]
            xp1, yp1 = center[0] + (pole_width // 2), center[1] - flag_size
            xp2, yp2 = center[0] + (pole_width // 2), y3
        elif rotation_angle == 270:
            x1 = center[0] - flag_size
            y1 = center[1] + (pole_width // 2)
            x2 = x1 + (flag_size // 4)
            y2 = y1 - (flag_size // 2)
            x3 = center[0] - (flag_size // 2)
            y3 = center[1] + (pole_width // 2)
            xp1, yp1 = center[0] - flag_size, center[1] + (pole_width // 2)
            xp2, yp2 = center[0], center[1] + (pole_width // 2)
        else:  # rotation_angle == 0 (no rotation)
            x1, y1 = center[0], center[1]
            x2, y2 = center[0] + (flag_size // 2), center[1] + (flag_size // 4)
            x3, y3 = center[0], center[1] + flag_size // 2
            xp1, yp1 = center[0] - (pole_width // 2), y1
            xp2, yp2 = center[0] - (pole_width // 2), center[1] + flag_size

        # Draw flag outline using _polygon_outline
        points = [(x1, y1), (x2, y2), (x3, y3)]
        layer = Drawable._polygon_outline(layer, points, 1, flag_color, flag_color)
        # Draw pole using _line
        layer = Drawable._line(layer, xp1, yp1, xp2, yp2, pole_color, pole_width)
        return layer

    @staticmethod
    def point_inside(x: int, y: int, points: list[Tuple[int, int]]) -> bool:
        """Check if a point (x, y) is inside a polygon defined by a list of points."""
        n = len(points)
        inside = False
        inters_x = 0.0
        p1x, p1y = points[0]
        for i in range(1, n + 1):
            p2x, p2y = points[i % n]
            if y > min(p1y, p2y):
                if y <= max(p1y, p2y) and x <= max(p1x, p2x):
                    if p1y != p2y:
                        inters_x = (y - p1y) * (p2x - p1x) / (p2y - p1y) + p1x
                    if p1x == p2x or x <= inters_x:
                        inside = not inside
            p1x, p1y = p2x, p2y
        return inside

    @staticmethod
    def _line(
        layer: np.ndarray,
        x1: int,
        y1: int,
        x2: int,
        y2: int,
        color: Color,
        width: int = 3,
    ) -> np.ndarray:
<<<<<<< HEAD
        """Draw a line on a NumPy array (layer) from point A to B using Bresenham's algorithm.
=======
        """
        Draw a line on a NumPy array (layer) from point A to B using Bresenham's algorithm.
>>>>>>> 92ddf316

        Args:
            layer: The numpy array to draw on (H, W, C)
            x1, y1: Start point coordinates
            x2, y2: End point coordinates
            color: Color to draw with (tuple or array)
            width: Width of the line in pixels
        """
        x1, y1, x2, y2 = int(x1), int(y1), int(x2), int(y2)

        blended_color = get_blended_color(x1, y1, x2, y2, layer, color)

        dx = abs(x2 - x1)
        dy = abs(y2 - y1)
        sx = 1 if x1 < x2 else -1
        sy = 1 if y1 < y2 else -1
        err = dx - dy

        half_w = width // 2
        h, w = layer.shape[:2]

        while True:
            # Draw a filled circle for thickness
            yy, xx = np.ogrid[-half_w : half_w + 1, -half_w : half_w + 1]
            mask = xx**2 + yy**2 <= half_w**2
            y_min = max(0, y1 - half_w)
            y_max = min(h, y1 + half_w + 1)
            x_min = max(0, x1 - half_w)
            x_max = min(w, x1 + half_w + 1)

<<<<<<< HEAD
            sub_mask = mask[
                (y_min - (y1 - half_w)) : (y_max - (y1 - half_w)),
                (x_min - (x1 - half_w)) : (x_max - (x1 - half_w)),
            ]
            layer[y_min:y_max, x_min:x_max][sub_mask] = blended_color
=======
            submask = mask[
                (y_min - (y1 - half_w)) : (y_max - (y1 - half_w)),
                (x_min - (x1 - half_w)) : (x_max - (x1 - half_w)),
            ]
            layer[y_min:y_max, x_min:x_max][submask] = blended_color
>>>>>>> 92ddf316

            if x1 == x2 and y1 == y2:
                break

            e2 = 2 * err
            if e2 > -dy:
                err -= dy
                x1 += sx
            if e2 < dx:
                err += dx
                y1 += sy

        return layer

    @staticmethod
    async def draw_virtual_walls(
        layer: NumpyArray, virtual_walls, color: Color
    ) -> NumpyArray:
        """
        Draw virtual walls on the input layer.
        """
        for wall in virtual_walls:
            for i in range(0, len(wall), 4):
                x1, y1, x2, y2 = wall[i : i + 4]
                # Draw the virtual wall as a line with a fixed width of 6 pixels
                layer = Drawable._line(layer, x1, y1, x2, y2, color, width=6)
        return layer

    @staticmethod
    async def lines(
        arr: NumpyArray, coordinates, width: int, color: Color
    ) -> NumpyArray:
        """
        Join the coordinates creating a continuous line (path).
        Optimized with vectorized operations for better performance.
        """
        for coord in coordinates:
            x0, y0 = coord[0]
            try:
                x1, y1 = coord[1]
            except IndexError:
                x1, y1 = x0, y0

            # Skip if coordinates are the same
            if x0 == x1 and y0 == y1:
                continue

            # Get blended color for this line segment
            blended_color = get_blended_color(x0, y0, x1, y1, arr, color)

            # Use the optimized line drawing method
            arr = Drawable._line(arr, x0, y0, x1, y1, blended_color, width)

        return arr

    @staticmethod
    def _filled_circle(
        image: NumpyArray,
        center: Point,
        radius: int,
        color: Color,
        outline_color: Color = None,
        outline_width: int = 0,
    ) -> NumpyArray:
        """
        Draw a filled circle on the image using NumPy.
        Optimized to only process the bounding box of the circle.
        """
        y, x = center
        height, width = image.shape[:2]

        # Calculate the bounding box of the circle
        min_y = max(0, y - radius - outline_width)
        max_y = min(height, y + radius + outline_width + 1)
        min_x = max(0, x - radius - outline_width)
        max_x = min(width, x + radius + outline_width + 1)

        # Create coordinate arrays for the bounding box
        y_indices, x_indices = np.ogrid[min_y:max_y, min_x:max_x]

        # Calculate distances from center
        dist_sq = (y_indices - y) ** 2 + (x_indices - x) ** 2

        # Create masks for the circle and outline
        circle_mask = dist_sq <= radius**2

        # Apply the fill color
        image[min_y:max_y, min_x:max_x][circle_mask] = color

        # Draw the outline if needed
        if outline_width > 0 and outline_color is not None:
            outer_mask = dist_sq <= (radius + outline_width) ** 2
            outline_mask = outer_mask & ~circle_mask
            image[min_y:max_y, min_x:max_x][outline_mask] = outline_color

        return image

    @staticmethod
    def _filled_circle_optimized(
        image: np.ndarray,
        center: Tuple[int, int],
        radius: int,
        color: Color,
        outline_color: Color = None,
        outline_width: int = 0,
    ) -> np.ndarray:
        """
        Optimized _filled_circle ensuring dtype compatibility with uint8.
        """
        x, y = center
        h, w = image.shape[:2]
        color_np = np.array(color, dtype=image.dtype)
        outline_color_np = (
            np.array(outline_color, dtype=image.dtype)
            if outline_color is not None
            else None
        )
        y_indices, x_indices = np.meshgrid(np.arange(h), np.arange(w), indexing="ij")
        dist_sq = (y_indices - y) ** 2 + (x_indices - x) ** 2
        circle_mask = dist_sq <= radius**2
        image[circle_mask] = color_np
        if outline_width > 0 and outline_color_np is not None:
            outer_mask = dist_sq <= (radius + outline_width) ** 2
            outline_mask = outer_mask & ~circle_mask
            image[outline_mask] = outline_color_np
        return image

    @staticmethod
    def _ellipse(
        image: NumpyArray, center: Point, radius: int, color: Color
    ) -> NumpyArray:
        """
        Draw an ellipse on the image using NumPy.
        """
        x, y = center
        x1, y1 = x - radius, y - radius
        x2, y2 = x + radius, y + radius
        image[y1:y2, x1:x2] = color
        return image

    @staticmethod
    def _polygon_outline(
        arr: NumpyArray,
        points: list[Tuple[int, int]],
        width: int,
        outline_color: Color,
        fill_color: Color = None,
    ) -> NumpyArray:
        """
        Draw the outline of a polygon on the array using _line, and optionally fill it.
        Uses NumPy vectorized operations for improved performance.
        """
        # Draw the outline
        for i, _ in enumerate(points):
            current_point = points[i]
            next_point = points[(i + 1) % len(points)]
            arr = Drawable._line(
                arr,
                current_point[0],
                current_point[1],
                next_point[0],
                next_point[1],
                outline_color,
                width,
            )

        # Fill the polygon if a fill color is provided
        if fill_color is not None:
            # Get the bounding box of the polygon
            min_x = max(0, min(p[0] for p in points))
            max_x = min(arr.shape[1] - 1, max(p[0] for p in points))
            min_y = max(0, min(p[1] for p in points))
            max_y = min(arr.shape[0] - 1, max(p[1] for p in points))

            # Create a mask for the polygon region
            mask = np.zeros((max_y - min_y + 1, max_x - min_x + 1), dtype=bool)

            # Adjust points to the mask's coordinate system
            adjusted_points = [(p[0] - min_x, p[1] - min_y) for p in points]

            # Test each point in the grid
            for i in range(mask.shape[0]):
                for j in range(mask.shape[1]):
                    mask[i, j] = Drawable.point_inside(j, i, adjusted_points)

            # Apply the fill color to the masked region
            arr[min_y : max_y + 1, min_x : max_x + 1][mask] = fill_color

        return arr

    @staticmethod
    async def zones(layers: NumpyArray, coordinates, color: Color) -> NumpyArray:
        """
        Draw zones as solid filled polygons with alpha blending using a per-zone mask.
        Keeps API the same; no dotted rendering.
        """
        if not coordinates:
            return layers

        height, width = layers.shape[:2]
        # Precompute color and alpha
        r, g, b, a = color
        alpha = a / 255.0
        inv_alpha = 1.0 - alpha
        color_rgb = np.array([r, g, b], dtype=np.float32)

        for zone in coordinates:
            try:
                pts = zone["points"]
            except (KeyError, TypeError):
                continue
            if not pts or len(pts) < 6:
                continue

            # Compute bounding box and clamp
            min_x = max(0, int(min(pts[::2])))
            max_x = min(width - 1, int(max(pts[::2])))
            min_y = max(0, int(min(pts[1::2])))
            max_y = min(height - 1, int(max(pts[1::2])))
            if min_x >= max_x or min_y >= max_y:
                continue

            # Adjust polygon points to local bbox coordinates
            poly_xy = [
                (int(pts[i] - min_x), int(pts[i + 1] - min_y))
                for i in range(0, len(pts), 2)
            ]
            box_w = max_x - min_x + 1
            box_h = max_y - min_y + 1

            # Build mask via PIL polygon fill (fast, C-impl)
            mask_img = Image.new("L", (box_w, box_h), 0)
            draw = ImageDraw.Draw(mask_img)
            draw.polygon(poly_xy, fill=255)
            zone_mask = np.array(mask_img, dtype=bool)
            if not np.any(zone_mask):
                continue

            # Vectorized alpha blend on RGB channels only
            region = layers[min_y : max_y + 1, min_x : max_x + 1]
            rgb = region[..., :3].astype(np.float32)
            mask3 = zone_mask[:, :, None]
            blended_rgb = np.where(mask3, rgb * inv_alpha + color_rgb * alpha, rgb)
            region[..., :3] = blended_rgb.astype(np.uint8)
            # Leave alpha channel unchanged to avoid stacking transparency

        return layers

    @staticmethod
    async def robot(
        layers: NumpyArray,
        x: int,
        y: int,
        angle: float,
        fill: Color,
        robot_state: str | None = None,
        radius: int = 25,  # user-configurable
    ) -> NumpyArray:
        """
        Draw the robot with configurable size. All elements scale with radius.
        """
        # Minimum radius to keep things visible
        radius = max(8, min(radius, 25))

        height, width = layers.shape[:2]
        if not (0 <= x < width and 0 <= y < height):
            return layers

        # Bounding box
        top_left_x = max(0, x - radius - 1)
        top_left_y = max(0, y - radius - 1)
        bottom_right_x = min(width, x + radius + 1)
        bottom_right_y = min(height, y + radius + 1)

        if top_left_x >= bottom_right_x or top_left_y >= bottom_right_y:
            return layers

        tmp_width = bottom_right_x - top_left_x
        tmp_height = bottom_right_y - top_left_y
        tmp_layer = layers[top_left_y:bottom_right_y, top_left_x:bottom_right_x].copy()

        tmp_x = x - top_left_x
        tmp_y = y - top_left_y

        # All geometry proportional to radius
        r_scaled: float = max(1.0, radius / 11.0)
        r_cover = int(r_scaled * 10)
        r_lidar = max(1, int(r_scaled * 3))
        r_button = max(1, int(r_scaled * 1))
        lidar_offset = int(radius * 0.6)  # was fixed 15
        button_offset = int(radius * 0.8)  # was fixed 20

        lidar_angle = np.deg2rad(angle + 90)

        if robot_state == "error":
            outline = Drawable.ERROR_OUTLINE
            fill = Drawable.ERROR_COLOR
        else:
            outline = (fill[0] // 2, fill[1] // 2, fill[2] // 2, fill[3])

        # Body
        tmp_layer = Drawable._filled_circle(
            tmp_layer, (tmp_y, tmp_x), radius, fill, outline, 1
        )

        # Direction wedge
        angle -= 90
        a1 = np.deg2rad((angle + 90) - 80)
        a2 = np.deg2rad((angle + 90) + 80)
        x1 = int(tmp_x - r_cover * np.sin(a1))
        y1 = int(tmp_y + r_cover * np.cos(a1))
        x2 = int(tmp_x - r_cover * np.sin(a2))
        y2 = int(tmp_y + r_cover * np.cos(a2))
        if (
            0 <= x1 < tmp_width
            and 0 <= y1 < tmp_height
            and 0 <= x2 < tmp_width
            and 0 <= y2 < tmp_height
        ):
            tmp_layer = Drawable._line(tmp_layer, x1, y1, x2, y2, outline, width=1)

        # Lidar
        lidar_x = int(tmp_x + lidar_offset * np.cos(lidar_angle))
        lidar_y = int(tmp_y + lidar_offset * np.sin(lidar_angle))
        if 0 <= lidar_x < tmp_width and 0 <= lidar_y < tmp_height:
            tmp_layer = Drawable._filled_circle(
                tmp_layer, (lidar_y, lidar_x), r_lidar, outline
            )

        # Button
        butt_x = int(tmp_x - button_offset * np.cos(lidar_angle))
        butt_y = int(tmp_y - button_offset * np.sin(lidar_angle))
        if 0 <= butt_x < tmp_width and 0 <= butt_y < tmp_height:
            tmp_layer = Drawable._filled_circle(
                tmp_layer, (butt_y, butt_x), r_button, outline
            )

        layers[top_left_y:bottom_right_y, top_left_x:bottom_right_x] = tmp_layer
        return layers

    @staticmethod
    def overlay_robot(
        background_image: NumpyArray, robot_image: NumpyArray, x: int, y: int
    ) -> NumpyArray:
        """
        Overlay the robot image on the background image at the specified coordinates.
        """
        robot_height, robot_width, _ = robot_image.shape
        robot_center_x = robot_width // 2
        robot_center_y = robot_height // 2
        top_left_x = x - robot_center_x
        top_left_y = y - robot_center_y
        bottom_right_x = top_left_x + robot_width
        bottom_right_y = top_left_y + robot_height
        background_image[top_left_y:bottom_right_y, top_left_x:bottom_right_x] = (
            robot_image
        )
        return background_image

    @staticmethod
    def draw_filled_circle(
        image: np.ndarray,
        centers: Tuple[int, int],
        radius: int,
        color: Tuple[int, int, int, int],
    ) -> np.ndarray:
        """
        Draw multiple filled circles at once using a single NumPy mask.
        """
        h, w = image.shape[:2]
        y_indices, x_indices = np.ogrid[:h, :w]  # Precompute coordinate grids
        mask = np.zeros((h, w), dtype=bool)
        for cx, cy in centers:
            mask |= (x_indices - cx) ** 2 + (y_indices - cy) ** 2 <= radius**2
        image[mask] = color
        return image

    @staticmethod
    def batch_draw_elements(
        image: np.ndarray,
        elements: list,
        element_type: str,
        color: Color,
    ) -> np.ndarray:
        """
        Efficiently draw multiple elements of the same type at once.

        Args:
            image: The image array to draw on
            elements: List of element data (coordinates, etc.)
            element_type: Type of element to draw ('circle', 'line', etc.)
            color: Color to use for drawing

        Returns:
            Modified image array
        """
        if not elements or len(elements) == 0:
            return image

        # Get image dimensions
        height, width = image.shape[:2]

        if element_type == "circle":
            # Extract circle centers and radii
            centers = []
            radii = []
            for elem in elements:
                if isinstance(elem, dict) and "center" in elem and "radius" in elem:
                    centers.append(elem["center"])
                    radii.append(elem["radius"])
                elif isinstance(elem, (list, tuple)) and len(elem) >= 3:
                    # Format: (x, y, radius)
                    centers.append((elem[0], elem[1]))
                    radii.append(elem[2])

            # Process circles with the same radius together
            for radius in set(radii):
                same_radius_centers = [
                    centers[i] for i in range(len(centers)) if radii[i] == radius
                ]
                if same_radius_centers:
                    # Create a combined mask for all circles with this radius
                    mask = np.zeros((height, width), dtype=bool)
                    for cx, cy in same_radius_centers:
                        if 0 <= cx < width and 0 <= cy < height:
                            # Calculate circle bounds
                            min_y = max(0, cy - radius)
                            max_y = min(height, cy + radius + 1)
                            min_x = max(0, cx - radius)
                            max_x = min(width, cx + radius + 1)

                            # Create coordinate arrays for the circle
                            y_indices, x_indices = np.ogrid[min_y:max_y, min_x:max_x]

                            # Add this circle to the mask
                            circle_mask = (y_indices - cy) ** 2 + (
                                x_indices - cx
                            ) ** 2 <= radius**2
                            mask[min_y:max_y, min_x:max_x] |= circle_mask

                    # Apply color to all circles at once
                    image[mask] = color

        elif element_type == "line":
            # Extract line endpoints
            lines = []
            widths = []
            for elem in elements:
                if isinstance(elem, dict) and "start" in elem and "end" in elem:
                    lines.append((elem["start"], elem["end"]))
                    widths.append(elem.get("width", 1))
                elif isinstance(elem, (list, tuple)) and len(elem) >= 4:
                    # Format: (x1, y1, x2, y2, [width])
                    lines.append(((elem[0], elem[1]), (elem[2], elem[3])))
                    widths.append(elem[4] if len(elem) > 4 else 1)

            # Process lines with the same width together
            for width in set(widths):
                same_width_lines = [
                    lines[i] for i in range(len(lines)) if widths[i] == width
                ]
                if same_width_lines:
                    # Create a combined mask for all lines with this width
                    mask = np.zeros((height, width), dtype=bool)

                    # Draw all lines into the mask
                    for start, end in same_width_lines:
                        x1, y1 = start
                        x2, y2 = end

                        # Skip invalid lines
                        if not (
                            0 <= x1 < width
                            and 0 <= y1 < height
                            and 0 <= x2 < width
                            and 0 <= y2 < height
                        ):
                            continue

                        # Use Bresenham's algorithm to get line points
                        length = max(abs(x2 - x1), abs(y2 - y1))
                        if length == 0:
                            continue

                        t = np.linspace(0, 1, length * 2)
                        x_coordinates = np.round(x1 * (1 - t) + x2 * t).astype(int)
                        y_coordinates = np.round(y1 * (1 - t) + y2 * t).astype(int)

                        # Add line points to mask
                        for x, y in zip(x_coordinates, y_coordinates):
                            if width == 1:
                                mask[y, x] = True
                            else:
                                # For thicker lines
                                half_width = width // 2
                                min_y = max(0, y - half_width)
                                max_y = min(height, y + half_width + 1)
                                min_x = max(0, x - half_width)
                                max_x = min(width, x + half_width + 1)

                                # Create a circular brush
                                y_indices, x_indices = np.ogrid[
                                    min_y:max_y, min_x:max_x
                                ]
                                brush = (y_indices - y) ** 2 + (
                                    x_indices - x
                                ) ** 2 <= half_width**2
                                mask[min_y:max_y, min_x:max_x] |= brush

                    # Apply color to all lines at once
                    image[mask] = color

        return image

    @staticmethod
    async def async_draw_obstacles(
        image: np.ndarray, obstacle_info_list, color: Color
    ) -> np.ndarray:
        """
        Optimized async version of draw_obstacles using a precomputed mask
        and minimal Python overhead. Handles hundreds of obstacles efficiently.
        """
        if not obstacle_info_list:
            return image

        h, w = image.shape[:2]
        alpha = color[3] if len(color) == 4 else 255
        need_blending = alpha < 255

        # Precompute circular mask for radius
        radius = 6
<<<<<<< HEAD
=======
        diameter = radius * 2 + 1
>>>>>>> 92ddf316
        yy, xx = np.ogrid[-radius : radius + 1, -radius : radius + 1]
        circle_mask = (xx**2 + yy**2) <= radius**2

        # Collect valid obstacles
        centers = []
        for obs in obstacle_info_list:
            try:
                x = obs["points"]["x"]
                y = obs["points"]["y"]

                if not (0 <= x < w and 0 <= y < h):
                    continue

                if need_blending:
                    obs_color = ColorsManagement.sample_and_blend_color(
                        image, x, y, color
                    )
                else:
                    obs_color = color

                centers.append((x, y, obs_color))
            except (KeyError, TypeError):
                continue

        # Draw all obstacles
        for cx, cy, obs_color in centers:
            min_y = max(0, cy - radius)
            max_y = min(h, cy + radius + 1)
            min_x = max(0, cx - radius)
            max_x = min(w, cx + radius + 1)

            # Slice mask to fit image edges
            mask_y_start = min_y - (cy - radius)
            mask_y_end = mask_y_start + (max_y - min_y)
            mask_x_start = min_x - (cx - radius)
            mask_x_end = mask_x_start + (max_x - min_x)

            mask = circle_mask[mask_y_start:mask_y_end, mask_x_start:mask_x_end]

            # Apply color in one vectorized step
            image[min_y:max_y, min_x:max_x][mask] = obs_color

        return image

    @staticmethod
    def status_text(
        image: PilPNG,
        size: int,
        color: Color,
        status: list[str],
        path_font: str,
        position: bool,
    ) -> None:
        """Draw the status text on the image."""
        path_default_font = (
            "custom_components/mqtt_vacuum_camera/utils/fonts/FiraSans.ttf"
        )
        default_font = ImageFont.truetype(path_default_font, size)
        user_font = ImageFont.truetype(path_font, size)
        if position:
            x, y = 10, 10
        else:
            x, y = 10, image.height - 20 - size
        draw = ImageDraw.Draw(image)
        for text in status:
            if "\u2211" in text or "\u03de" in text:
                font = default_font
                width = None
            else:
                font = user_font
                width = 2 if path_font.endswith("VT.ttf") else None
            if width:
                draw.text((x, y), text, font=font, fill=color, stroke_width=width)
            else:
                draw.text((x, y), text, font=font, fill=color)
            x += draw.textlength(text, font=default_font)<|MERGE_RESOLUTION|>--- conflicted
+++ resolved
@@ -253,12 +253,9 @@
         color: Color,
         width: int = 3,
     ) -> np.ndarray:
-<<<<<<< HEAD
-        """Draw a line on a NumPy array (layer) from point A to B using Bresenham's algorithm.
-=======
         """
         Draw a line on a NumPy array (layer) from point A to B using Bresenham's algorithm.
->>>>>>> 92ddf316
+        """
 
         Args:
             layer: The numpy array to draw on (H, W, C)
@@ -289,19 +286,11 @@
             x_min = max(0, x1 - half_w)
             x_max = min(w, x1 + half_w + 1)
 
-<<<<<<< HEAD
             sub_mask = mask[
                 (y_min - (y1 - half_w)) : (y_max - (y1 - half_w)),
                 (x_min - (x1 - half_w)) : (x_max - (x1 - half_w)),
             ]
             layer[y_min:y_max, x_min:x_max][sub_mask] = blended_color
-=======
-            submask = mask[
-                (y_min - (y1 - half_w)) : (y_max - (y1 - half_w)),
-                (x_min - (x1 - half_w)) : (x_max - (x1 - half_w)),
-            ]
-            layer[y_min:y_max, x_min:x_max][submask] = blended_color
->>>>>>> 92ddf316
 
             if x1 == x2 and y1 == y2:
                 break
@@ -833,10 +822,6 @@
 
         # Precompute circular mask for radius
         radius = 6
-<<<<<<< HEAD
-=======
-        diameter = radius * 2 + 1
->>>>>>> 92ddf316
         yy, xx = np.ogrid[-radius : radius + 1, -radius : radius + 1]
         circle_mask = (xx**2 + yy**2) <= radius**2
 
