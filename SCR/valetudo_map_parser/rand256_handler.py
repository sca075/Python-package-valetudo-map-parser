"""
Image Handler Module for Valetudo Re Vacuums.
It returns the PIL PNG image frame relative to the Map Data extrapolated from the vacuum json.
It also returns calibration, rooms data to the card and other images information to the camera.
Version: 0.1.9.a6
"""

from __future__ import annotations

import uuid
from typing import Any

import numpy as np
from mvcrender.autocrop import AutoCrop

from .config.async_utils import AsyncPIL
<<<<<<< HEAD
=======

from mvcrender.autocrop import AutoCrop
>>>>>>> 3bfa659a
from .config.drawable_elements import DrawableElement
from .config.types import (
    COLORS,
    DEFAULT_IMAGE_SIZE,
    DEFAULT_PIXEL_SIZE,
    LOGGER,
    Colors,
    JsonType,
    PilPNG,
    RobotPosition,
    RoomsProperties,
    RoomStore,
    LOGGER,
)
from .config.utils import (
    BaseHandler,
    initialize_drawing_config,
    point_in_polygon,
)
from .map_data import RandImageData
from .reimg_draw import ImageDraw
from .rooms_handler import RandRoomsHandler


# noinspection PyTypeChecker
class ReImageHandler(BaseHandler, AutoCrop):
    """
    Image Handler for Valetudo Re Vacuums.
    """

    def __init__(self, shared_data):
        BaseHandler.__init__(self)
        self.shared = shared_data  # Shared data
        AutoCrop.__init__(self, self)
        self.auto_crop = None  # Auto crop flag
        self.segment_data = None  # Segment data
        self.outlines = None  # Outlines data
        self.calibration_data = None  # Calibration data
        self.data = RandImageData  # Image Data

        # Initialize drawing configuration using the shared utility function
        self.drawing_config, self.draw = initialize_drawing_config(self)
        self.go_to = None  # Go to position data
        self.img_base_layer = None  # Base image layer
        self.img_rotate = shared_data.image_rotate  # Image rotation
        self.room_propriety = None  # Room propriety data
        self.active_zones = None  # Active zones
        self.file_name = self.shared.file_name  # File name
        self.imd = ImageDraw(self)  # Image Draw
        self.rooms_handler = RandRoomsHandler(
            self.file_name, self.drawing_config
        )  # Room data handler

    async def extract_room_properties(
        self, json_data: JsonType, destinations: JsonType
    ) -> RoomsProperties:
        """Extract the room properties."""
        # unsorted_id = RandImageData.get_rrm_segments_ids(json_data)
        size_x, size_y = RandImageData.get_rrm_image_size(json_data)
        top, left = RandImageData.get_rrm_image_position(json_data)
        try:
            if not self.segment_data or not self.outlines:
                (
                    self.segment_data,
                    self.outlines,
                ) = await RandImageData.async_get_rrm_segments(
                    json_data, size_x, size_y, top, left, True
                )

            dest_json = destinations
            zones_data = dict(dest_json).get("zones", [])
            points_data = dict(dest_json).get("spots", [])

            # Use the RandRoomsHandler to extract room properties
            room_properties = await self.rooms_handler.async_extract_room_properties(
                json_data, dest_json
            )

            # Update self.rooms_pos from room_properties for compatibility with other methods
            self.rooms_pos = []
            room_ids = []  # Collect room IDs for shared.map_rooms
            for room_id, room_data in room_properties.items():
                self.rooms_pos.append(
                    {"name": room_data["name"], "outline": room_data["outline"]}
                )
                # Store the room number (segment ID) for MQTT active zone mapping
                room_ids.append(room_data["number"])

            # Update shared.map_rooms with the room IDs for MQTT active zone mapping
            self.shared.map_rooms = room_ids

            # get the zones and points data
            self.shared.map_pred_zones = await self.async_zone_propriety(zones_data)
            # get the points data
            self.shared.map_pred_points = await self.async_points_propriety(points_data)

            if not (room_properties or self.shared.map_pred_zones):
                self.rooms_pos = None

<<<<<<< HEAD
            _ = RoomStore(self.file_name, room_properties)
=======
            rooms = RoomStore(self.file_name, room_properties)
>>>>>>> 3bfa659a
            return room_properties
        except (RuntimeError, ValueError) as e:
            LOGGER.warning(
                "No rooms Data or Error in extract_room_properties: %s",
                e,
                exc_info=True,
            )
            return None, None, None

    async def get_image_from_rrm(
        self,
        m_json: JsonType,  # json data
        destinations: None = None,  # MQTT destinations for labels
    ) -> PilPNG | None:
        """Generate Images from the json data.
        @param m_json: The JSON data to use to draw the image.
        @param destinations: MQTT destinations for labels (unused).
        @return Image.Image: PIL Image.
        """
        colors: Colors = {
            name: self.shared.user_colors[idx] for idx, name in enumerate(COLORS)
        }
        self.active_zones = self.shared.rand256_active_zone

        try:
            if (m_json is not None) and (not isinstance(m_json, tuple)):
                LOGGER.info("%s: Composing the image for the camera.", self.file_name)
                self.json_data = m_json
                size_x, size_y = self.data.get_rrm_image_size(m_json)
                self.img_size = DEFAULT_IMAGE_SIZE
                self.json_id = str(uuid.uuid4())  # image id
                LOGGER.info("Vacuum Data ID: %s", self.json_id)

                (
                    img_np_array,
                    robot_position,
                    robot_position_angle,
                ) = await self._setup_robot_and_image(
                    m_json, size_x, size_y, colors, destinations
                )

                # Increment frame number
                self.frame_number += 1
                img_np_array = await self.async_copy_array(self.img_base_layer)
                if self.frame_number > 5:
                    self.frame_number = 0

                # Draw map elements
                img_np_array = await self._draw_map_elements(
                    img_np_array, m_json, colors, robot_position, robot_position_angle
                )

                # Return PIL Image using async utilities
                pil_img = await AsyncPIL.async_fromarray(img_np_array, mode="RGBA")
                del img_np_array  # free memory
                return await self._finalize_image(pil_img)

        except (RuntimeError, RuntimeWarning) as e:
            LOGGER.warning(
                "%s: Runtime Error %s during image creation.",
                self.file_name,
                str(e),
                exc_info=True,
            )
            return None

        # If we reach here without returning, return None
        return None

    async def _setup_robot_and_image(
        self, m_json, size_x, size_y, colors, destinations
    ):
        (
            _,
            robot_position,
            robot_position_angle,
        ) = await self.imd.async_get_robot_position(m_json)

        if self.frame_number == 0:
            # Create element map for tracking what's drawn where
            self.element_map = np.zeros((size_y, size_x), dtype=np.int32)
            self.element_map[:] = DrawableElement.FLOOR

            # Draw base layer if floor is enabled
            if self.drawing_config.is_enabled(DrawableElement.FLOOR):
                room_id, img_np_array = await self.imd.async_draw_base_layer(
                    m_json,
                    size_x,
                    size_y,
                    colors["wall"],
                    colors["zone_clean"],
                    colors["background"],
                    DEFAULT_PIXEL_SIZE,
                )
                LOGGER.info("%s: Completed base Layers", self.file_name)

                # Update element map for rooms
                if 0 < room_id <= 15:
                    # This is a simplification - in a real implementation we would
                    # need to identify the exact pixels that belong to each room
                    pass

                if room_id > 0 and not self.room_propriety:
                    self.room_propriety = await self.get_rooms_attributes(destinations)

                # Ensure room data is available for robot room detection (even if not extracted above)
                if not self.rooms_pos and not self.room_propriety:
                    self.room_propriety = await self.get_rooms_attributes(destinations)

                # Always check robot position for zooming (fallback)
                if self.rooms_pos and robot_position and not hasattr(self, "robot_pos"):
                    self.robot_pos = await self.async_get_robot_in_room(
                        (robot_position[0] * 10),
                        (robot_position[1] * 10),
                        robot_position_angle,
                    )
                self.img_base_layer = await self.async_copy_array(img_np_array)
            else:
                # If floor is disabled, create an empty image
                background_color = self.drawing_config.get_property(
                    DrawableElement.FLOOR, "color", colors["background"]
                )
                img_np_array = await self.draw.create_empty_image(
                    size_x, size_y, background_color
                )
                self.img_base_layer = await self.async_copy_array(img_np_array)

        # Check active zones BEFORE auto-crop to enable proper zoom functionality
        # This needs to run on every frame, not just frame 0
        if (
            self.shared.image_auto_zoom
            and self.shared.vacuum_state == "cleaning"
            and robot_position
            and destinations  # Check if we have destinations data for room extraction
        ):
            # Extract room data early if we have destinations
            try:
                temp_room_properties = (
                    await self.rooms_handler.async_extract_room_properties(
                        m_json, destinations
                    )
                )
                if temp_room_properties:
                    # Create temporary rooms_pos for robot room detection
                    temp_rooms_pos = []
                    for room_id, room_data in temp_room_properties.items():
                        temp_rooms_pos.append(
                            {"name": room_data["name"], "outline": room_data["outline"]}
                        )

                    # Store original rooms_pos and temporarily use the new one
                    original_rooms_pos = self.rooms_pos
                    self.rooms_pos = temp_rooms_pos

                    # Restore original rooms_pos
                    self.rooms_pos = original_rooms_pos

            except (ValueError, KeyError, TypeError):
                # Fallback to robot-position-based zoom if room extraction fails
                if (
                    self.shared.image_auto_zoom
                    and self.shared.vacuum_state == "cleaning"
                    and robot_position
                ):
                    self.zooming = True

        return self.img_base_layer, robot_position, robot_position_angle

    async def _draw_map_elements(
        self, img_np_array, m_json, colors, robot_position, robot_position_angle
    ):
        # Draw charger if enabled
        if self.drawing_config.is_enabled(DrawableElement.CHARGER):
            img_np_array, self.charger_pos = await self.imd.async_draw_charger(
                img_np_array, m_json, colors["charger"]
            )

        # Draw zones if enabled
        if self.drawing_config.is_enabled(DrawableElement.RESTRICTED_AREA):
            img_np_array = await self.imd.async_draw_zones(
                m_json, img_np_array, colors["zone_clean"]
            )

        # Draw virtual restrictions if enabled
        if self.drawing_config.is_enabled(DrawableElement.VIRTUAL_WALL):
            img_np_array = await self.imd.async_draw_virtual_restrictions(
                m_json, img_np_array, colors["no_go"]
            )

        # Draw path if enabled
        if self.drawing_config.is_enabled(DrawableElement.PATH):
            img_np_array = await self.imd.async_draw_path(
                img_np_array, m_json, colors["move"]
            )

        # Draw go-to flag if enabled
        if self.drawing_config.is_enabled(DrawableElement.GO_TO_TARGET):
            img_np_array = await self.imd.async_draw_go_to_flag(
                img_np_array, m_json, colors["go_to"]
            )

        # Draw robot if enabled
        if robot_position and self.drawing_config.is_enabled(DrawableElement.ROBOT):
            # Get robot color (allows for customization)
            robot_color = self.drawing_config.get_property(
                DrawableElement.ROBOT, "color", colors["robot"]
            )

            img_np_array = await self.imd.async_draw_robot_on_map(
                img_np_array, robot_position, robot_position_angle, robot_color
            )

        # Store robot position for potential zoom function use
        if robot_position:
            self.robot_position = robot_position

        # Check if Zoom should be enabled based on active zones
        if (
            self.shared.image_auto_zoom
            and self.shared.vacuum_state == "cleaning"
            and robot_position
        ):
            # For Rand256, we need to check active zones differently since room data is not available yet
            # Use a simplified approach: enable zoom if any active zones are set
            active_zones = self.shared.rand256_active_zone
            if active_zones and any(zone for zone in active_zones):
                self.zooming = True
            else:
                self.zooming = False

        img_np_array = self.auto_trim_and_zoom_image(
            img_np_array,
            detect_colour=colors["background"],
            margin_size=int(self.shared.margins),
            rotate=int(self.shared.image_rotate),
            zoom=self.zooming,
            rand256=True,
        )
        return img_np_array

    async def _finalize_image(self, pil_img):
<<<<<<< HEAD
=======
        if not self.shared.image_ref_width or not self.shared.image_ref_height:
            LOGGER.warning(
                "Image finalization failed: Invalid image dimensions. Returning original image."
            )
            return pil_img
>>>>>>> 3bfa659a
        if self.check_zoom_and_aspect_ratio():
            resize_params = self.prepare_resize_params(pil_img, True)
            pil_img = await self.async_resize_images(resize_params)
        else:
            LOGGER.warning(
                "%s: Invalid image dimensions. Returning original image.",
                self.file_name,
            )
        return pil_img

    async def get_rooms_attributes(
        self, destinations: JsonType = None
    ) -> tuple[RoomsProperties, Any, Any]:
        """Return the rooms attributes."""
        if self.room_propriety:
            return self.room_propriety
        if self.json_data and destinations:
            self.room_propriety = await self.extract_room_properties(
                self.json_data, destinations
            )
        return self.room_propriety

    async def async_get_robot_in_room(
        self, robot_x: int, robot_y: int, angle: float
    ) -> RobotPosition:
        """Get the robot position and return in what room is."""
        # First check if we already have a cached room and if the robot is still in it
        if self.robot_in_room:
            # If we have outline data, use point_in_polygon for accurate detection
            if "outline" in self.robot_in_room:
                outline = self.robot_in_room["outline"]
                if point_in_polygon(int(robot_x), int(robot_y), outline):
                    temp = {
                        "x": robot_x,
                        "y": robot_y,
                        "angle": angle,
                        "in_room": self.robot_in_room["room"],
                    }
                    # Handle active zones
                    self.active_zones = self.shared.rand256_active_zone
                    self.zooming = False
                    if self.active_zones and (
                        self.robot_in_room["id"] in range(len(self.active_zones))
                    ):
                        self.zooming = bool(self.active_zones[self.robot_in_room["id"]])
                    else:
                        self.zooming = False
                    return temp
            # Fallback to bounding box check if no outline data
            elif all(k in self.robot_in_room for k in ["left", "right", "up", "down"]):
                if (
                    self.robot_in_room["right"]
                    <= int(robot_x)
                    <= self.robot_in_room["left"]
                ) and (
                    self.robot_in_room["up"]
                    <= int(robot_y)
                    <= self.robot_in_room["down"]
                ):
                    temp = {
                        "x": robot_x,
                        "y": robot_y,
                        "angle": angle,
                        "in_room": self.robot_in_room["room"],
                    }
                    # Handle active zones
                    self.active_zones = self.shared.rand256_active_zone
                    self.zooming = False
                    if self.active_zones and (
                        self.robot_in_room["id"] in range(len(self.active_zones))
                    ):
                        self.zooming = bool(self.active_zones[self.robot_in_room["id"]])
                    else:
                        self.zooming = False
                    return temp

        # If we don't have a cached room or the robot is not in it, search all rooms
        last_room = None
        room_count = 0
        if self.robot_in_room:
            last_room = self.robot_in_room

        # Check if the robot is far outside the normal map boundaries
        # This helps prevent false positives for points very far from any room
        map_boundary = 50000  # Typical map size is around 25000-30000 units for Rand25
        if abs(robot_x) > map_boundary or abs(robot_y) > map_boundary:
            self.robot_in_room = last_room
            self.zooming = False
            temp = {
                "x": robot_x,
                "y": robot_y,
                "angle": angle,
                "in_room": last_room["room"] if last_room else "unknown",
            }
            return temp

        # Search through all rooms to find which one contains the robot
        if not self.rooms_pos:
            self.robot_in_room = last_room
            self.zooming = False
            temp = {
                "x": robot_x,
                "y": robot_y,
                "angle": angle,
                "in_room": last_room["room"] if last_room else "unknown",
            }
            return temp

        for room in self.rooms_pos:
            # Check if the room has an outline (polygon points)
            if "outline" in room:
                outline = room["outline"]
                # Use point_in_polygon for accurate detection with complex shapes
                if point_in_polygon(int(robot_x), int(robot_y), outline):
                    # Robot is in this room
                    self.robot_in_room = {
                        "id": room_count,
                        "room": str(room["name"]),
                        "outline": outline,
                    }
                    temp = {
                        "x": robot_x,
                        "y": robot_y,
                        "angle": angle,
                        "in_room": self.robot_in_room["room"],
                    }

                    # Handle active zones - Set zooming based on active zones
                    self.active_zones = self.shared.rand256_active_zone
                    if self.active_zones and (
                        self.robot_in_room["id"] in range(len(self.active_zones))
                    ):
                        self.zooming = bool(self.active_zones[self.robot_in_room["id"]])
                    else:
                        self.zooming = False

                    return temp
            room_count += 1

        # Robot not found in any room
        self.robot_in_room = last_room
        self.zooming = False
        temp = {
            "x": robot_x,
            "y": robot_y,
            "angle": angle,
            "in_room": last_room["room"] if last_room else "unknown",
        }
        return temp

    def get_calibration_data(self, rotation_angle: int = 0) -> Any:
        """Return the map calibration data."""
        if not self.calibration_data and self.crop_img_size:
            self.calibration_data = []
            LOGGER.info(
                "%s: Getting Calibrations points %s",
                self.file_name,
                str(self.crop_area),
            )

            # Define the map points (fixed)
            map_points = self.get_map_points()

            # Valetudo Re version need corrections of the coordinates and are implemented with *10
            vacuum_points = self.re_get_vacuum_points(rotation_angle)

            # Create the calibration data for each point
            for vacuum_point, map_point in zip(vacuum_points, map_points):
                calibration_point = {"vacuum": vacuum_point, "map": map_point}
                self.calibration_data.append(calibration_point)

        return self.calibration_data<|MERGE_RESOLUTION|>--- conflicted
+++ resolved
@@ -14,11 +14,6 @@
 from mvcrender.autocrop import AutoCrop
 
 from .config.async_utils import AsyncPIL
-<<<<<<< HEAD
-=======
-
-from mvcrender.autocrop import AutoCrop
->>>>>>> 3bfa659a
 from .config.drawable_elements import DrawableElement
 from .config.types import (
     COLORS,
@@ -118,11 +113,7 @@
             if not (room_properties or self.shared.map_pred_zones):
                 self.rooms_pos = None
 
-<<<<<<< HEAD
             _ = RoomStore(self.file_name, room_properties)
-=======
-            rooms = RoomStore(self.file_name, room_properties)
->>>>>>> 3bfa659a
             return room_properties
         except (RuntimeError, ValueError) as e:
             LOGGER.warning(
@@ -364,14 +355,6 @@
         return img_np_array
 
     async def _finalize_image(self, pil_img):
-<<<<<<< HEAD
-=======
-        if not self.shared.image_ref_width or not self.shared.image_ref_height:
-            LOGGER.warning(
-                "Image finalization failed: Invalid image dimensions. Returning original image."
-            )
-            return pil_img
->>>>>>> 3bfa659a
         if self.check_zoom_and_aspect_ratio():
             resize_params = self.prepare_resize_params(pil_img, True)
             pil_img = await self.async_resize_images(resize_params)
